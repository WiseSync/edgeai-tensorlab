--- conflicted
+++ resolved
@@ -1,18 +1,4 @@
 # Copyright (c) OpenMMLab. All rights reserved.
-from .base import base_segmentor__forward
-<<<<<<< HEAD
-from .cascade_encoder_decoder import cascade_encoder_decoder__predict
-from .encoder_decoder import encoder_decoder__predict
+from . import base, cascade_encoder_decoder, encoder_decoder
 
-__all__ = [
-    'base_segmentor__forward', 'encoder_decoder__predict',
-    'cascade_encoder_decoder__predict'
-=======
-from .encoder_decoder import (encoder_decoder__simple_test,
-                              encoder_decoder__simple_test__rknn)
-
-__all__ = [
-    'base_segmentor__forward', 'encoder_decoder__simple_test',
-    'encoder_decoder__simple_test__rknn'
->>>>>>> ea7706cb
-]+__all__ = ['base', 'cascade_encoder_decoder', 'encoder_decoder']