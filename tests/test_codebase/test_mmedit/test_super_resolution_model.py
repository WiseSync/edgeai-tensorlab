--- conflicted
+++ resolved
@@ -1,10 +1,5 @@
 # Copyright (c) OpenMMLab. All rights reserved.
-<<<<<<< HEAD
-=======
-import mmcv
-import numpy as np
 import pytest
->>>>>>> ea7706cb
 import torch
 from mmengine import Config
 from mmengine.structures import BaseDataElement
