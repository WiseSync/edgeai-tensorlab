#!/usr/bin/env python3
# -*- coding:utf-8 -*-
# Copyright (c) Megvii, Inc. and its affiliates.
"""
Data augmentation functionality. Passed as callable transformations to
Dataset classes.

The data augmentation procedures were interpreted from @weiliu89's SSD paper
http://arxiv.org/abs/1512.02325
"""

import math
import random

import cv2
import numpy as np

from yolox.utils import xyxy2cxcywh


def augment_hsv(img, hgain=5, sgain=30, vgain=30):
    hsv_augs = np.random.uniform(-1, 1, 3) * [hgain, sgain, vgain]  # random gains
    hsv_augs *= np.random.randint(0, 2, 3)  # random selection of h, s, v
    hsv_augs = hsv_augs.astype(np.int16)
    img_hsv = cv2.cvtColor(img, cv2.COLOR_BGR2HSV).astype(np.int16)

    img_hsv[..., 0] = (img_hsv[..., 0] + hsv_augs[0]) % 180
    img_hsv[..., 1] = np.clip(img_hsv[..., 1] + hsv_augs[1], 0, 255)
    img_hsv[..., 2] = np.clip(img_hsv[..., 2] + hsv_augs[2], 0, 255)

    cv2.cvtColor(img_hsv.astype(img.dtype), cv2.COLOR_HSV2BGR, dst=img)  # no return needed


def get_aug_params(value, center=0):
    if isinstance(value, float):
        return random.uniform(center - value, center + value)
    elif len(value) == 2:
        return random.uniform(value[0], value[1])
    else:
        raise ValueError(
            "Affine params should be either a sequence containing two values\
                          or single float values. Got {}".format(
                value
            )
        )


def get_affine_matrix(
    target_size,
    degrees=10,
    translate=0.1,
    scales=0.1,
    shear=10,
<<<<<<< HEAD
    perspective=0.0,
    border=(0, 0),
    human_pose=False,
=======
>>>>>>> dd5700c2
):
    twidth, theight = target_size

    # Rotation and Scale
    angle = get_aug_params(degrees)
    scale = get_aug_params(scales, center=1.0)

    if scale <= 0.0:
        raise ValueError("Argument scale should be positive")

    R = cv2.getRotationMatrix2D(angle=angle, center=(0, 0), scale=scale)

    M = np.ones([2, 3])
    # Shear
    shear_x = math.tan(get_aug_params(shear) * math.pi / 180)
    shear_y = math.tan(get_aug_params(shear) * math.pi / 180)

    M[0] = R[0] + shear_y * R[1]
    M[1] = R[1] + shear_x * R[0]

    # Translation
    translation_x = get_aug_params(translate) * twidth  # x translation (pixels)
    translation_y = get_aug_params(translate) * theight  # y translation (pixels)

    M[0, 2] = translation_x
    M[1, 2] = translation_y

    return M, scale


def apply_affine_to_bboxes(targets, target_size, M, scale):
    num_gts = len(targets)

    # warp corner points
    twidth, theight = target_size
    corner_points = np.ones((4 * num_gts, 3))
    corner_points[:, :2] = targets[:, [0, 1, 2, 3, 0, 3, 2, 1]].reshape(
        4 * num_gts, 2
    )  # x1y1, x2y2, x1y2, x2y1
    corner_points = corner_points @ M.T  # apply affine transform
    corner_points = corner_points.reshape(num_gts, 8)

    # create new boxes
    corner_xs = corner_points[:, 0::2]
    corner_ys = corner_points[:, 1::2]
    new_bboxes = (
        np.concatenate(
            (corner_xs.min(1), corner_ys.min(1), corner_xs.max(1), corner_ys.max(1))
        )
        .reshape(4, num_gts)
        .T
    )

    # clip boxes
    new_bboxes[:, 0::2] = new_bboxes[:, 0::2].clip(0, twidth)
    new_bboxes[:, 1::2] = new_bboxes[:, 1::2].clip(0, theight)

    targets[:, :4] = new_bboxes

    return targets


def random_affine(
    img,
    targets=(),
    target_size=(640, 640),
    degrees=10,
    translate=0.1,
    scales=0.1,
    shear=10,
):
    M, scale = get_affine_matrix(target_size, degrees, translate, scales, shear)

    img = cv2.warpAffine(img, M, dsize=target_size, borderValue=(114, 114, 114))

    # Transform label coordinates
<<<<<<< HEAD
    n = len(targets)
    if n:
        # warp points
        xy = np.ones((n * 4, 3))
        xy[:, :2] = targets[:, [0, 1, 2, 3, 0, 3, 2, 1]].reshape(
            n * 4, 2
        )  # x1y1, x2y2, x1y2, x2y1
        xy = xy @ M.T  # transform
        if perspective:
            xy = (xy[:, :2] / xy[:, 2:3]).reshape(n, 8)  # rescale
        else:  # affine
            xy = xy[:, :2].reshape(n, 8)

        # create new boxes
        x = xy[:, [0, 2, 4, 6]]
        y = xy[:, [1, 3, 5, 7]]
        xy = np.concatenate((x.min(1), y.min(1), x.max(1), y.max(1))).reshape(4, n).T

        # clip boxes
        xy[:, [0, 2]] = xy[:, [0, 2]].clip(0, width)
        xy[:, [1, 3]] = xy[:, [1, 3]].clip(0, height)


        if human_pose:
            xy_kpts = np.ones((n * 17, 3))
            xy_kpts[:, :2] = targets[:, 5:].reshape(n * 17, 2)  # num_kpt is hardcoded to 17
            xy_kpts = xy_kpts @ M.T  # transform
            xy_kpts = (xy_kpts[:, :2] / xy_kpts[:, 2:3] if perspective else xy_kpts[:, :2]).reshape(n,
                                                                                                    34)  # perspective rescale or affine
            xy_kpts[targets[:, 5:] == 0] = 0
            x_kpts = xy_kpts[:, list(range(0, 34, 2))]
            y_kpts = xy_kpts[:, list(range(1, 34, 2))]

            x_kpts[np.logical_or.reduce((x_kpts < 0, x_kpts > width, y_kpts < 0, y_kpts > height))] = 0
            y_kpts[np.logical_or.reduce((x_kpts < 0, x_kpts > width, y_kpts < 0, y_kpts > height))] = 0
            xy_kpts[:, list(range(0, 34, 2))] = x_kpts
            xy_kpts[:, list(range(1, 34, 2))] = y_kpts

        # filter candidates
        i = box_candidates(box1=targets[:, :4].T * s, box2=xy.T)
        targets = targets[i]
        targets[:, :4] = xy[i]
        if human_pose:
            targets[:, 5:] = xy_kpts[i]
=======
    if len(targets) > 0:
        targets = apply_affine_to_bboxes(targets, target_size, M, scale)
>>>>>>> dd5700c2

    return img, targets


def _mirror(image, boxes, prob=0.5, human_pose=False, human_kpts=None, flip_index=None):
    _, width, _ = image.shape
    if random.random() < prob:
        image = image[:, ::-1]
        boxes[:, 0::2] = width - boxes[:, 2::-2]
        if human_pose:
            human_kpts[:, 0::2] = (width - human_kpts[:, 0::2])*(human_kpts[:, 0::2]!=0)
            human_kpts[:, 0::2] = human_kpts[:, 0::2][:, flip_index]
            human_kpts[:, 1::2] = human_kpts[:, 1::2][:, flip_index]
    if human_pose:
        return image, boxes, human_kpts
    else:
        return image, boxes


def preproc(img, input_size, swap=(2, 0, 1)):
    if len(img.shape) == 3:
        padded_img = np.ones((input_size[0], input_size[1], 3), dtype=np.uint8) * 114
    else:
        padded_img = np.ones(input_size, dtype=np.uint8) * 114

    r = min(input_size[0] / img.shape[0], input_size[1] / img.shape[1])
    resized_img = cv2.resize(
        img,
        (int(img.shape[1] * r), int(img.shape[0] * r)),
        interpolation=cv2.INTER_LINEAR,
    ).astype(np.uint8)
    padded_img[: int(img.shape[0] * r), : int(img.shape[1] * r)] = resized_img

    padded_img = padded_img.transpose(swap)
    padded_img = np.ascontiguousarray(padded_img, dtype=np.float32)
    return padded_img, r


class TrainTransform:
    def __init__(self, max_labels=50, flip_prob=0.5, hsv_prob=1.0, object_pose = False, human_pose=False, flip_index=None):
        self.max_labels = max_labels
        self.flip_prob = flip_prob
        self.hsv_prob = hsv_prob
        self.object_pose = object_pose
        self.human_pose = human_pose
        self.flip_index = flip_index
        if self.object_pose:
            self.target_size = 11
        elif self.human_pose:
            self.target_size = 39  # 5+ 2*17
        else:
            self.target_size = 5

    def __call__(self, image, targets, input_dim):
        boxes = targets[:, :4].copy()
        labels = targets[:, 4].copy()
        if self.object_pose:
            object_poses = targets[:, 5:11].copy()
        if self.human_pose:
            human_kpts = targets[:, 5:].copy()
        else:
            human_kpts = None
        if len(boxes) == 0:
            targets = np.zeros((self.max_labels, self.target_size), dtype=np.float32)
            image, r_o = preproc(image, input_dim)
            return image, targets

        image_o = image.copy()
        targets_o = targets.copy()
        height_o, width_o, _ = image_o.shape
        boxes_o = targets_o[:, :4]
        labels_o = targets_o[:, 4]
        if self.object_pose:
            object_poses_o = targets_o[:, 5:11]
        elif self.human_pose:
            human_kpts_o = targets_o[:, 5:]
        # bbox_o: [xyxy] to [c_x,c_y,w,h]
        boxes_o = xyxy2cxcywh(boxes_o)

        if random.random() < self.hsv_prob:
            augment_hsv(image)

        if self.human_pose:
            image_t, boxes, human_kpts = _mirror(image, boxes, self.flip_prob, human_pose=self.human_pose, human_kpts=human_kpts, flip_index=self.flip_index)
        else:
            image_t, boxes = _mirror(image, boxes, self.flip_prob)

        height, width, _ = image_t.shape
        image_t, r_ = preproc(image_t, input_dim)
        # boxes [xyxy] 2 [cx,cy,w,h]
        boxes = xyxy2cxcywh(boxes)
        boxes *= r_
        if self.human_pose:
            human_kpts *= r_


        mask_b = np.minimum(boxes[:, 2], boxes[:, 3]) > 1
        boxes_t = boxes[mask_b]
        labels_t = labels[mask_b]
        if self.object_pose:
            object_poses_t = object_poses[mask_b]
        elif self.human_pose:
            human_kpts_t = human_kpts[mask_b]

        if len(boxes_t) == 0:
            image_t, r_o = preproc(image_o, input_dim)
            boxes_o *= r_o
            boxes_t = boxes_o
            labels_t = labels_o
            if self.object_pose:
                object_poses_t = object_poses_o
            elif self.human_pose:
                human_kpts_t = human_kpts_o
                human_kpts_t *= r_o

        labels_t = np.expand_dims(labels_t, 1)

        if self.object_pose:
            targets_t = np.hstack((labels_t, boxes_t, object_poses_t))
        elif self.human_pose:
            targets_t = np.hstack((labels_t, boxes_t, human_kpts_t))
        else:
            targets_t = np.hstack((labels_t, boxes_t))
        padded_labels = np.zeros((self.max_labels, self.target_size))
        padded_labels[range(len(targets_t))[: self.max_labels]] = targets_t[
            : self.max_labels
        ]
        padded_labels = np.ascontiguousarray(padded_labels, dtype=np.float32)
        return image_t, padded_labels


class ValTransform:
    """
    Defines the transformations that should be applied to test PIL image
    for input into the network

    dimension -> tensorize -> color adj

    Arguments:
        resize (int): input dimension to SSD
        rgb_means ((int,int,int)): average RGB of the dataset
            (104,117,123)
        swap ((int,int,int)): final order of channels

    Returns:
        transform (transform) : callable transform to be applied to test/val
        data
    """

    def __init__(self, swap=(2, 0, 1), legacy=False, visualize = False):
        self.swap = swap
        self.legacy = legacy
        self.visualize = visualize

    # assume input is cv2 img for now
    def __call__(self, img, res, input_size):
        img, _ = preproc(img, input_size, self.swap)
        if self.legacy:
            img = img[::-1, :, :].copy()
            img /= 255.0
            img -= np.array([0.485, 0.456, 0.406]).reshape(3, 1, 1)
            img /= np.array([0.229, 0.224, 0.225]).reshape(3, 1, 1)
        if self.visualize:
            return img, res
        else:
            return img, np.zeros((1, 5))<|MERGE_RESOLUTION|>--- conflicted
+++ resolved
@@ -18,122 +18,94 @@
 from yolox.utils import xyxy2cxcywh
 
 
-def augment_hsv(img, hgain=5, sgain=30, vgain=30):
-    hsv_augs = np.random.uniform(-1, 1, 3) * [hgain, sgain, vgain]  # random gains
-    hsv_augs *= np.random.randint(0, 2, 3)  # random selection of h, s, v
-    hsv_augs = hsv_augs.astype(np.int16)
-    img_hsv = cv2.cvtColor(img, cv2.COLOR_BGR2HSV).astype(np.int16)
-
-    img_hsv[..., 0] = (img_hsv[..., 0] + hsv_augs[0]) % 180
-    img_hsv[..., 1] = np.clip(img_hsv[..., 1] + hsv_augs[1], 0, 255)
-    img_hsv[..., 2] = np.clip(img_hsv[..., 2] + hsv_augs[2], 0, 255)
-
-    cv2.cvtColor(img_hsv.astype(img.dtype), cv2.COLOR_HSV2BGR, dst=img)  # no return needed
-
-
-def get_aug_params(value, center=0):
-    if isinstance(value, float):
-        return random.uniform(center - value, center + value)
-    elif len(value) == 2:
-        return random.uniform(value[0], value[1])
-    else:
-        raise ValueError(
-            "Affine params should be either a sequence containing two values\
-                          or single float values. Got {}".format(
-                value
-            )
-        )
-
-
-def get_affine_matrix(
-    target_size,
+def augment_hsv(img, hgain=0.015, sgain=0.7, vgain=0.4):
+    r = np.random.uniform(-1, 1, 3) * [hgain, sgain, vgain] + 1  # random gains
+    hue, sat, val = cv2.split(cv2.cvtColor(img, cv2.COLOR_BGR2HSV))
+    dtype = img.dtype  # uint8
+
+    x = np.arange(0, 256, dtype=np.int16)
+    lut_hue = ((x * r[0]) % 180).astype(dtype)
+    lut_sat = np.clip(x * r[1], 0, 255).astype(dtype)
+    lut_val = np.clip(x * r[2], 0, 255).astype(dtype)
+
+    img_hsv = cv2.merge(
+        (cv2.LUT(hue, lut_hue), cv2.LUT(sat, lut_sat), cv2.LUT(val, lut_val))
+    ).astype(dtype)
+    cv2.cvtColor(img_hsv, cv2.COLOR_HSV2BGR, dst=img)  # no return needed
+
+
+def box_candidates(box1, box2, wh_thr=2, ar_thr=20, area_thr=0.2):
+    # box1(4,n), box2(4,n)
+    # Compute candidate boxes which include follwing 5 things:
+    # box1 before augment, box2 after augment, wh_thr (pixels), aspect_ratio_thr, area_ratio
+    w1, h1 = box1[2] - box1[0], box1[3] - box1[1]
+    w2, h2 = box2[2] - box2[0], box2[3] - box2[1]
+    ar = np.maximum(w2 / (h2 + 1e-16), h2 / (w2 + 1e-16))  # aspect ratio
+    return (
+        (w2 > wh_thr)
+        & (h2 > wh_thr)
+        & (w2 * h2 / (w1 * h1 + 1e-16) > area_thr)
+        & (ar < ar_thr)
+    )  # candidates
+
+
+def random_perspective(
+    img,
+    targets=(),
     degrees=10,
     translate=0.1,
-    scales=0.1,
+    scale=0.1,
     shear=10,
-<<<<<<< HEAD
     perspective=0.0,
     border=(0, 0),
     human_pose=False,
-=======
->>>>>>> dd5700c2
 ):
-    twidth, theight = target_size
+    # targets = [cls, xyxy]
+    height = img.shape[0] + border[0] * 2  # shape(h,w,c)
+    width = img.shape[1] + border[1] * 2
+
+    # Center
+    C = np.eye(3)
+    C[0, 2] = -img.shape[1] / 2  # x translation (pixels)
+    C[1, 2] = -img.shape[0] / 2  # y translation (pixels)
 
     # Rotation and Scale
-    angle = get_aug_params(degrees)
-    scale = get_aug_params(scales, center=1.0)
-
-    if scale <= 0.0:
-        raise ValueError("Argument scale should be positive")
-
-    R = cv2.getRotationMatrix2D(angle=angle, center=(0, 0), scale=scale)
-
-    M = np.ones([2, 3])
+    R = np.eye(3)
+    a = random.uniform(-degrees, degrees)
+    # a += random.choice([-180, -90, 0, 90])  # add 90deg rotations to small rotations
+    s = random.uniform(scale[0], scale[1])
+    # s = 2 ** random.uniform(-scale, scale)
+    R[:2] = cv2.getRotationMatrix2D(angle=a, center=(0, 0), scale=s)
+
     # Shear
-    shear_x = math.tan(get_aug_params(shear) * math.pi / 180)
-    shear_y = math.tan(get_aug_params(shear) * math.pi / 180)
-
-    M[0] = R[0] + shear_y * R[1]
-    M[1] = R[1] + shear_x * R[0]
+    S = np.eye(3)
+    S[0, 1] = math.tan(random.uniform(-shear, shear) * math.pi / 180)  # x shear (deg)
+    S[1, 0] = math.tan(random.uniform(-shear, shear) * math.pi / 180)  # y shear (deg)
 
     # Translation
-    translation_x = get_aug_params(translate) * twidth  # x translation (pixels)
-    translation_y = get_aug_params(translate) * theight  # y translation (pixels)
-
-    M[0, 2] = translation_x
-    M[1, 2] = translation_y
-
-    return M, scale
-
-
-def apply_affine_to_bboxes(targets, target_size, M, scale):
-    num_gts = len(targets)
-
-    # warp corner points
-    twidth, theight = target_size
-    corner_points = np.ones((4 * num_gts, 3))
-    corner_points[:, :2] = targets[:, [0, 1, 2, 3, 0, 3, 2, 1]].reshape(
-        4 * num_gts, 2
-    )  # x1y1, x2y2, x1y2, x2y1
-    corner_points = corner_points @ M.T  # apply affine transform
-    corner_points = corner_points.reshape(num_gts, 8)
-
-    # create new boxes
-    corner_xs = corner_points[:, 0::2]
-    corner_ys = corner_points[:, 1::2]
-    new_bboxes = (
-        np.concatenate(
-            (corner_xs.min(1), corner_ys.min(1), corner_xs.max(1), corner_ys.max(1))
-        )
-        .reshape(4, num_gts)
-        .T
-    )
-
-    # clip boxes
-    new_bboxes[:, 0::2] = new_bboxes[:, 0::2].clip(0, twidth)
-    new_bboxes[:, 1::2] = new_bboxes[:, 1::2].clip(0, theight)
-
-    targets[:, :4] = new_bboxes
-
-    return targets
-
-
-def random_affine(
-    img,
-    targets=(),
-    target_size=(640, 640),
-    degrees=10,
-    translate=0.1,
-    scales=0.1,
-    shear=10,
-):
-    M, scale = get_affine_matrix(target_size, degrees, translate, scales, shear)
-
-    img = cv2.warpAffine(img, M, dsize=target_size, borderValue=(114, 114, 114))
+    T = np.eye(3)
+    T[0, 2] = (
+        random.uniform(0.5 - translate, 0.5 + translate) * width
+    )  # x translation (pixels)
+    T[1, 2] = (
+        random.uniform(0.5 - translate, 0.5 + translate) * height
+    )  # y translation (pixels)
+
+    # Combined rotation matrix
+    M = T @ S @ R @ C  # order of operations (right to left) is IMPORTANT
+
+
+    if (border[0] != 0) or (border[1] != 0) or (M != np.eye(3)).any():  # image changed
+        if perspective:
+            img = cv2.warpPerspective(
+                img, M, dsize=(width, height), borderValue=(114, 114, 114)
+            )
+        else:  # affine
+            img = cv2.warpAffine(
+                img, M[:2], dsize=(width, height), borderValue=(114, 114, 114)
+            )
 
     # Transform label coordinates
-<<<<<<< HEAD
     n = len(targets)
     if n:
         # warp points
@@ -178,10 +150,6 @@
         targets[:, :4] = xy[i]
         if human_pose:
             targets[:, 5:] = xy_kpts[i]
-=======
-    if len(targets) > 0:
-        targets = apply_affine_to_bboxes(targets, target_size, M, scale)
->>>>>>> dd5700c2
 
     return img, targets
 
